defmodule DashboardGenWeb.DashboardLive do
  use Phoenix.LiveView, layout: {DashboardGenWeb.Layouts, :dashboard}
  use DashboardGenWeb, :html
<<<<<<< HEAD
  import DashboardGenWeb.CoreComponents

=======
>>>>>>> 3c09b68f
  alias DashboardGen.GPTClient
  alias DashboardGen.Uploads
  alias VegaLite

  @impl true
  def mount(_params, _session, socket) do
    {:ok, assign(socket, prompt: "", chart_spec: nil, loading: false)}
  end

  @impl true
  def handle_event("generate", %{"prompt" => prompt}, socket) do
    send(self(), {:generate_chart, prompt})
    {:noreply, assign(socket, prompt: prompt, loading: true, chart_spec: nil)}
  end

  @impl true
  def handle_info({:generate_chart, prompt}, socket) do
    with %Uploads.Upload{} = upload <- Uploads.latest_upload(),
         {:ok, spec} <- GPTClient.get_chart_spec(prompt, upload.headers),
         %{"charts" => [chart_spec | _]} <- spec,
         {:ok, long_data} <- prepare_long_data(upload, chart_spec) do
      vl =
        VegaLite.new(%{"title" => chart_spec["title"]})
        |> VegaLite.data_from_values(long_data)
        |> VegaLite.mark(String.to_atom(chart_spec["type"]))
        |> VegaLite.encode(:x, field: "x", type: :nominal)
        |> VegaLite.encode(:y, field: "value", type: :quantitative)
        |> VegaLite.encode(:color, field: "category", type: :nominal)

      spec = VegaLite.to_spec(vl) |> Jason.encode!()

      {:noreply, assign(socket, chart_spec: spec, loading: false)}
    else
      {:error, reason} ->
        {:noreply,
         socket
         |> put_flash(:error, reason)
         |> assign(loading: false)}
    end
  end

  defp prepare_long_data(upload, chart_spec) do
    x_field = Uploads.resolve_field(chart_spec["x"], upload.headers)
    y_fields = Enum.map(chart_spec["y"] || [], &Uploads.resolve_field(&1, upload.headers))

    color_field =
      chart_spec["color"] ||
        chart_spec["group_by"]
        |> Uploads.resolve_field(upload.headers)

    unresolved =
      []
      |> maybe_add_unresolved(x_field, chart_spec["x"])
      |> maybe_add_unresolved_list(y_fields, chart_spec["y"] || [])
      |> maybe_add_unresolved(color_field, chart_spec["color"] || chart_spec["group_by"])

    cond do
      unresolved != [] ->
        {:error, "Could not resolve fields: #{Enum.join(unresolved, ", ")}"}

      Enum.empty?(upload.data) ->
        {:error, "No data available"}

      true ->
        long_data =
          Enum.flat_map(upload.data, fn row ->
            Enum.map(y_fields, fn y_field ->
              category =
                cond do
                  color_field -> Map.get(row, color_field)
                  true -> upload.headers[y_field] || y_field
                end

              %{
                "x" => Map.get(row, x_field),
                "value" => Map.get(row, y_field),
                "category" => category
              }
            end)
          end)

        {:ok, long_data}
    end
  end

  defp maybe_add_unresolved(list, nil, original) when is_binary(original), do: [original | list]
  defp maybe_add_unresolved(list, _resolved, _original), do: list

  defp maybe_add_unresolved_list(list, resolved_list, originals) do
    originals
    |> Enum.zip(resolved_list)
    |> Enum.reduce(list, fn
      {orig, nil}, acc -> [orig | acc]
      {_, _}, acc -> acc
    end)
  end

  @doc """
  Build a sample VegaLite chart using inline mock data.
  """
  def sample_chart do
    data = [
      %{"Month" => "Jan", "Ad Spend" => 1000, "Conversions" => 50},
      %{"Month" => "Feb", "Ad Spend" => 1200, "Conversions" => 65},
      %{"Month" => "Mar", "Ad Spend" => 1500, "Conversions" => 80}
    ]

    long_data =
      Enum.flat_map(data, fn row ->
        ["Ad Spend", "Conversions"]
        |> Enum.map(fn category ->
          %{
            "x" => row["Month"],
            "category" => category,
            "value" => row[category]
          }
        end)
      end)

    VegaLite.new(%{"title" => "Ad Spend and Conversions by Month"})
    |> VegaLite.data_from_values(long_data)
    |> VegaLite.mark(:bar)
    |> VegaLite.encode(:x, field: "x", type: :nominal)
    |> VegaLite.encode(:y, field: "value", type: :quantitative)
    |> VegaLite.encode(:color, field: "category", type: :nominal)
  end
end<|MERGE_RESOLUTION|>--- conflicted
+++ resolved
@@ -1,11 +1,7 @@
 defmodule DashboardGenWeb.DashboardLive do
   use Phoenix.LiveView, layout: {DashboardGenWeb.Layouts, :dashboard}
   use DashboardGenWeb, :html
-<<<<<<< HEAD
   import DashboardGenWeb.CoreComponents
-
-=======
->>>>>>> 3c09b68f
   alias DashboardGen.GPTClient
   alias DashboardGen.Uploads
   alias VegaLite
